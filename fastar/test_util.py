from jax.util import safe_map
from jax.util import safe_zip
from fastar import accelerate, Parray
import fastar.util as util
import numpy as np

map = safe_map
zip = safe_zip

def increasing_masks(rng, *arrs_raw):
    idxs = shuffled_idxs(rng, *arrs_raw)
    masks = [util.false_mask(arr) for arr in arrs_raw]
    arrs = []
    for argnum, idx in idxs:
        mask = np.copy(masks[argnum])
        mask[idx] = True
        masks[argnum] = mask
        arrs.append(tuple(Parray((arr * mask, mask))
                          for arr, mask in zip(arrs_raw, masks)))
    return arrs

def shuffled_idxs(rng, *arrs):
    idxs = sum(([(argnum, idx) for idx in np.ndindex(np.shape(arr))]
               for argnum, arr in enumerate(arrs)), [])
    perm = rng.permutation(len(idxs))
    return [idxs[i] for i in perm]

def is_subset(mask_1, mask_2):
    return np.all(~mask_1 | mask_2)

def check_ans(ans_old, ans):
    ans_old, mask_old = ans_old
    ans, mask = ans
    assert isinstance(mask, (bool, np.bool_, np.ndarray))
    assert is_subset(mask_old, mask)
    assert is_subset(np.bool_(ans), mask)
    assert np.all(np.where(mask_old, ans == ans_old, True))

<<<<<<< HEAD
def check_custom_input(fun, inputs_from_rng, rtol=1e-5, atol=1e-8, runs=5):
=======
def check_custom_input(fun, inputs_from_rng, rtol=1e-5, runs=2):
>>>>>>> 48f89914
    rng = np.random.RandomState(0)
    for _ in range(runs):
        args = inputs_from_rng(rng)
        ans = fun(*args)
        fun_ac = accelerate(fun)
        masks = increasing_masks(rng, *args)
        args_ = [Parray((arg, util.false_mask(arg))) for arg in args]
        ans_old, fun_ac = fun_ac(*args_)
        for args in masks:
            ans_, fun_ac = fun_ac(*args)
            check_ans(ans_old, ans_)
            ans_old = ans_
        ans_, mask = ans_
        assert np.all(mask)
        try:
            assert np.allclose(ans, ans_, rtol=rtol, atol=atol)
        except AssertionError:
            np.set_printoptions(threshold=np.nan)
            raise AssertionError(
                'Result incorrect: ' + str(ans) + 'vs. \n' + str(ans_) +
                '\n: Differs at: ' + str(np.isclose(ans, ans_, rtol=rtol, atol=atol)) +
                '\n Difference: ' + str(ans - ans_))
        assert ans.dtype == ans_.dtype

def check(fun, *shapes, **kwargs):
    check_custom_input(fun, lambda rng: tuple(rng.randn(*shape)
                                              for shape in shapes), **kwargs)<|MERGE_RESOLUTION|>--- conflicted
+++ resolved
@@ -36,11 +36,8 @@
     assert is_subset(np.bool_(ans), mask)
     assert np.all(np.where(mask_old, ans == ans_old, True))
 
-<<<<<<< HEAD
-def check_custom_input(fun, inputs_from_rng, rtol=1e-5, atol=1e-8, runs=5):
-=======
-def check_custom_input(fun, inputs_from_rng, rtol=1e-5, runs=2):
->>>>>>> 48f89914
+
+def check_custom_input(fun, inputs_from_rng, rtol=1e-5, atol=1e-8, runs=2):
     rng = np.random.RandomState(0)
     for _ in range(runs):
         args = inputs_from_rng(rng)
