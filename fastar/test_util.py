--- conflicted
+++ resolved
@@ -1,15 +1,13 @@
-import numpy as np
 from jax.util import safe_map
 from jax.util import safe_zip
-
+from fastar import accelerate, Parray
 import fastar.util as util
-from fastar import accelerate, Parray
+import numpy as np
 
 map = safe_map
 zip = safe_zip
 
-
-def decreasingly_masked_args(rng, *arrs_raw):
+def increasing_masks(rng, *arrs_raw):
     idxs = shuffled_idxs(rng, *arrs_raw)
     masks = [util.false_mask(arr) for arr in arrs_raw]
     arrs = []
@@ -21,17 +19,14 @@
                           for arr, mask in zip(arrs_raw, masks)))
     return arrs
 
-
 def shuffled_idxs(rng, *arrs):
     idxs = sum(([(argnum, idx) for idx in np.ndindex(np.shape(arr))]
-                for argnum, arr in enumerate(arrs)), [])
+               for argnum, arr in enumerate(arrs)), [])
     perm = rng.permutation(len(idxs))
     return [idxs[i] for i in perm]
 
-
 def is_subset(mask_1, mask_2):
     return np.all(~mask_1 | mask_2)
-
 
 def check_ans(ans_old, ans):
     ans_old, mask_old = ans_old
@@ -40,51 +35,9 @@
     assert is_subset(np.bool_(ans), mask)
     assert np.all(np.where(mask_old, ans == ans_old, True))
 
-
-def check_custom_input(fun, args_from_rng, rtol=1e-5, runs=5):
+def check_custom_input(fun, inputs_from_rng, rtol=1e-5, runs=5):
     rng = np.random.RandomState(0)
     for _ in range(runs):
-<<<<<<< HEAD
-        args = args_from_rng(rng)
-        true_ans = fun(*args)
-        first_fun_ac = accelerate(fun)
-        dec_masked_args = decreasingly_masked_args(rng, *args)
-        initial_masks = [util.false_mask(arg) for arg in args]
-
-        def ar_checked(args):
-            masked_ans_old, fun_ac = first_fun_ac(
-                *map(Parray, zip(args, initial_masks)))
-            for masked_args in dec_masked_args:
-                masked_ans, fun_ac = fun_ac(*map(Parray, masked_args))
-                check_ans(masked_ans_old, masked_ans)
-                masked_ans_old = masked_ans
-
-            ans, mask = masked_ans
-            assert np.all(mask)
-            return ans
-
-        ans = ar_checked(args)
-        assert np.allclose(true_ans, ans, rtol=rtol)
-        assert true_ans.dtype == ans.dtype
-
-        def ar(args):
-            ans_old, fun_ac = first_fun_ac(
-                *map(Parray, zip(args, initial_masks)))
-            for masked_args in dec_masked_args:
-                (ans, _), fun_ac = fun_ac(*map(Parray, masked_args))
-
-            return ans
-
-        # TODO replace ar with jit(ar):
-        ans = ar(args)
-        assert np.allclose(true_ans, ans, rtol=rtol)
-        assert true_ans.dtype == ans.dtype
-
-
-def check(fun, *arg_shapes, rtol=1e-5):
-    check_custom_input(fun, lambda rng:
-    tuple(rng.randn(*shape) for shape in arg_shapes), rtol=rtol)
-=======
         args = inputs_from_rng(rng)
         ans = fun(*args)
         fun_ac = accelerate(fun)
@@ -102,5 +55,4 @@
 
 def check(fun, *shapes, **kwargs):
     check_custom_input(fun, lambda rng: tuple(rng.randn(*shape)
-                                              for shape in shapes), **kwargs)
->>>>>>> 129f0746
+                                              for shape in shapes), **kwargs)